--- conflicted
+++ resolved
@@ -1,108 +1,46 @@
-<<<<<<< HEAD
-
-# Isaac-GR00T環境構築
-## jetson-containersの環境構築
-- JetsonでEdge AI & Roboticsを行う場合の環境は、jetson-containersのgithubプロジェクトで用意されている。(https://github.com/dusty-nv/jetson-containers/tree/master)
-- jetson-containersのセットアップから利用方法はこちらに記載(https://github.com/dusty-nv/jetson-containers/tree/master/docs)
-- 詳細な作業手順とエラーハンドリングはnotinoに記載[notion: jetson-containersによるIsaac-GR00Tの環境構築](https://www.notion.so/jetson-containers-Isaac-GR00T-1f02c737cc9780f4b2a7d10f15e54b4b)
-
-## lerobotの環境構築
-git clone https://github.com/huggingface/lerobot.git
-cd lerobot
-conda create -y -n lerobot python=3.10
-conda activate lerobot
-conda install ffmpeg -c conda-forge
-pip install -e .
-
-# Issac-GR00Tの実行
-## Issac-GR00Tの計算サーバー立ち上げ
-```bash
-docker run  \
-  -it  \
-  --rm \
-  --runtime nvidia \
-  --privileged \
-  --network=host  \
-  -v /mnt/suneast-ssd/ai-model:/mnt/suneast-ssd/ai-model \
-  isaac-gr00t:r36.3.0-cu126-22.04 \
-  python /opt/Isaac-GR00T/scripts/inference_service.py --server \
-      --model_path /mnt/suneast-ssd/ai-model/gr00t/gr00t-checkpoint-7000-20250510 \
-      --embodiment_tag new_embodiment \
-      --data_config so100 \
-      --denoising_steps 4 \
-      --port 5555 \
-      --host localhost
-```
-
-## lerobotによる操作実行
-
-```bash
-conda activate lerobot
-
-sudo chmod 666 /dev/ttyACM0
-sudo chmod 666 /dev/ttyACM1
-
-# check robot connection
-python ~/lerobot/lerobot/scripts/control_robot.py \
-  --robot.type=so100 \
-  --robot.cameras='{}' \
-  --control.type=teleoperate
-
-# check camera connection & setting
-python scripts/eval_gr00t_so100.py --cam_idx 0
-
-# manipulate so100 by GR000T
-python scripts/eval_gr00t_so100.py \
- --use_policy \
- --host localhost \
- --port 5555 \
- --cam_idx 0
-
-```
-=======
-
-
-``` bash
-sudo chmod 666 /dev/ttyACM0
-sudo chmod 666 /dev/ttyACM1
-
-```
-
-Dockerが反応しない場合のトラブルシューティング
-``` bash
-sudo systemctl daemon-reload
-sudo systemctl stop docker
-sudo systemctl start docker  # or: sudo systemctl restart docker
-```
-## テレオペ
-``` bash
-python -m lerobot.teleoperate \
-    --robot.type=so100_follower \
-    --robot.port=/dev/ttyACM1 \
-    --robot.cameras="{ center_cam: {type: opencv, index_or_path: 0, width: 640, height: 480, fps: 30}, right_cam: {type: opencv, index_or_path: 2, width: 640, height: 480, fps: 30}}" \
-    --robot.id=white \
-    --teleop.type=so100_leader \
-    --teleop.port=/dev/ttyACM0 \
-    --teleop.id=black \
-    --display_data=true
-```
-
-
-## GR00T操作実行
-isaac-gr00t-so100リポジトリでサーバーを立ち上げる必要がある。
-``` bash
-# lerobot old version
-python scripts/exe_policy_lerobot1.py
-
-# lerobot new version
-python scripts/exe_policy_lerobot2.py \
-    --robot.type=so100_follower \
-    --robot.port=/dev/ttyACM1 \
-    --robot.id=white \
-    --robot.cameras="{ center_cam: {type: opencv, index_or_path: 0, width: 640, height: 480, fps: 30}, right_cam: {type: opencv, index_or_path: 2, width: 640, height: 480, fps: 30}}" \
-    --policy_host=localhost \
-    --lang_instruction="move blocks from tray to matching dishes."
-```
-
-
->>>>>>> eb45aba4
+
+
+``` bash
+sudo chmod 666 /dev/ttyACM0
+sudo chmod 666 /dev/ttyACM1
+
+```
+
+Dockerが反応しない場合のトラブルシューティング
+``` bash
+sudo systemctl daemon-reload
+sudo systemctl stop docker
+sudo systemctl start docker  # or: sudo systemctl restart docker
+```
+## テレオペ
+``` bash
+python -m lerobot.teleoperate \
+    --robot.type=so100_follower \
+    --robot.port=/dev/ttyACM1 \
+    --robot.cameras="{ center_cam: {type: opencv, index_or_path: 0, width: 640, height: 480, fps: 30}, right_cam: {type: opencv, index_or_path: 2, width: 640, height: 480, fps: 30}}" \
+    --robot.id=white \
+    --teleop.type=so100_leader \
+    --teleop.port=/dev/ttyACM0 \
+    --teleop.id=black \
+    --display_data=true
+```
+
+
+## GR00T操作実行
+isaac-gr00t-so100リポジトリでサーバーを立ち上げる必要がある。
+``` bash
+# lerobot old version
+python scripts/exe_policy_lerobot1.py
+
+# lerobot new version
+python scripts/exe_policy_lerobot2.py \
+    --robot.type=so100_follower \
+    --robot.port=/dev/ttyACM1 \
+    --robot.id=white \
+    --robot.cameras="{ center_cam: {type: opencv, index_or_path: 0, width: 640, height: 480, fps: 30}, right_cam: {type: opencv, index_or_path: 2, width: 640, height: 480, fps: 30}}" \
+    --policy_host=localhost \
+    --lang_instruction="move blocks from tray to matching dishes."
+```
+
+
+